--- conflicted
+++ resolved
@@ -775,7 +775,6 @@
 			}
 			body = b
 		}
-
 		msgs = append(msgs, &broker.Message{Header: md, Body: body})
 	}
 
@@ -849,10 +848,6 @@
 	}
 
 	rc.pool = NewConnPool(options.PoolSize, options.PoolTTL, rc.poolMaxIdle(), rc.poolMaxStreams())
-<<<<<<< HEAD
-=======
-
->>>>>>> 2fbcee7b
 	c := client.Client(rc)
 
 	// wrap in reverse
